--- conflicted
+++ resolved
@@ -16,7 +16,7 @@
     HINT_POINTER_TABLE_START = 0x4010  # File offset for pointer table
     HINT_DATA_START = 0x405C  # File offset where hint data starts (0x404C + 0x10)
     NUM_HINT_SLOTS = 0x26  # 38 hint slots
-    MAX_HINT_DATA_END = 0x4570  # Maximum file offset for hint data (with safety margin; hard limit is 0x4582)
+    MAX_HINT_DATA_END = 0x4550  # Maximum file offset for hint data (with safety margin; hard limit is 0x4582)
 
     # Text encoding table
     CHAR_TO_BYTE = {
@@ -118,78 +118,15 @@
         self.hints[hint_type] = hint
 
     def FillWithCommunityHints(self) -> None:
-        """Fill empty hint slots with community hints.
-
-        Hints 10, 12, 13, and 14 are left blank (single 0xFF byte).
-        Uses shorter hints when approaching space limits.
-        """
-        # Hint numbers that should be blank
-        blank_hint_nums = {10, 12, 13, 14}
+        """Fill empty hint slots with community hints."""
 
         for hint_num in range(1, self.NUM_HINT_SLOTS + 1):
             hint_type = HintType(hint_num)
             if hint_type not in self.hints:
-<<<<<<< HEAD
-                # Make hints 10, 12, 13, 14 blank
-                if hint_num in blank_hint_nums:
-                    self.hints[hint_type] = " "
-                elif hint_type in COMMUNITY_HINTS:
-                    chosen = self._choose_hint_by_space(COMMUNITY_HINTS[hint_type])
-                    self.hints[hint_type] = chosen
-                else:
-                    chosen = self._choose_hint_by_space(COMMUNITY_HINTS[HintType.OTHER])
-                    self.hints[hint_type] = chosen
-
-    def _choose_hint_by_space(self, hint_list: List[str]) -> str:
-        """Choose a hint from the list, preferring shorter hints if space is tight.
-
-        Args:
-            hint_list: List of possible hint strings
-
-        Returns:
-            Selected hint string
-        """
-        # Calculate how much space we've used so far
-        current_size = 0
-        for hint_text in self.hints.values():
-            lines = hint_text.split('|')
-            encoded = self._encode_text(lines)
-            current_size += len(encoded)
-
-        # Calculate remaining space (conservative estimate)
-        remaining_hints = self.NUM_HINT_SLOTS - len(self.hints)
-        space_left = self.MAX_HINT_DATA_END - self.HINT_DATA_START - current_size
-        avg_space_per_hint = space_left / max(1, remaining_hints)
-
-        # If we have plenty of space (>40 bytes per hint), use any hint
-        if avg_space_per_hint > 40:
-            return self.rng.choice(hint_list)
-
-        # If space is tight, prefer shorter hints
-        # Sort hints by encoded size
-        hints_with_size = []
-        for hint in hint_list:
-            lines = hint.split('|')
-            encoded = self._encode_text(lines)
-            hints_with_size.append((len(encoded), hint))
-
-        hints_with_size.sort(key=lambda x: x[0])
-
-        # If critically low on space (<30 bytes per hint), use shortest hints
-        if avg_space_per_hint < 30:
-            # Take the shortest 1/3 of hints
-            short_hints = hints_with_size[:max(1, len(hints_with_size) // 3)]
-            return self.rng.choice([h for _, h in short_hints])
-        else:
-            # Take the shorter half
-            short_hints = hints_with_size[:max(1, len(hints_with_size) // 2)]
-            return self.rng.choice([h for _, h in short_hints])
-=======
                 if hint_type in COMMUNITY_HINTS:
                     self.hints[hint_type] = self.rng.choice(COMMUNITY_HINTS[hint_type])
                 else:
                     self.hints[hint_type] = self.rng.choice(COMMUNITY_HINTS[HintType.OTHER])
->>>>>>> 978d9beb
 
     def FillWithBlankHints(self) -> None:
         """Fill all hint slots with blank hints."""
@@ -229,10 +166,7 @@
             # Check if writing this hint would exceed the limit
             if current_file_offset + len(encoded_hint) >= self.MAX_HINT_DATA_END:
                 # Would exceed limit - write a blank hint instead
-                space_used = current_file_offset - self.HINT_DATA_START
-                space_available = self.MAX_HINT_DATA_END - self.HINT_DATA_START
-                log.warning(f"Hint #{hint_num} ({len(encoded_hint)} bytes) would exceed ROM limit. "
-                           f"Used {space_used}/{space_available} bytes. Writing blank hint instead.")
+                log.warning(f"Hint #{hint_num} would exceed ROM limit (0x{self.MAX_HINT_DATA_END:04X}). Writing blank hint instead.")
                 encoded_hint = self._encode_text([" "])
 
                 # Still check if even the blank hint fits
@@ -254,14 +188,6 @@
             pointer_bytes = [low_byte, high_byte]
             self.patch.AddData(pointer_file_offset, pointer_bytes)
 
-        # Log space usage summary
-        total_hint_space_used = current_file_offset - self.HINT_DATA_START
-        total_available_space = self.MAX_HINT_DATA_END - self.HINT_DATA_START
-        space_remaining = self.MAX_HINT_DATA_END - current_file_offset
-        usage_percent = (total_hint_space_used / total_available_space) * 100
-        log.info(f"Hint space usage: {total_hint_space_used}/{total_available_space} bytes ({usage_percent:.1f}%), "
-                f"{space_remaining} bytes remaining")
-
         return self.patch
 
     def _encode_text(self, lines: List[str]) -> List[int]:
@@ -279,8 +205,8 @@
         # Special case: blank hint (empty or all empty lines)
         has_content = any(line.strip() for line in lines)
         if not has_content:
-            # Return single 0xFF byte for blank hints
-            return [0xFF]
+            # Return one space followed by a second space with EOF bits set
+            return [0x24, 0xE4]
 
         for line_num, line in enumerate(lines):
             # Strip trailing spaces
